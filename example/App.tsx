--- conflicted
+++ resolved
@@ -20,9 +20,7 @@
 } from "./UsePingExamples";
 import { UseHotKeyExamples } from "./UseHotKeyExamples";
 import { UseEventExamples } from "./UseEventExamples";
-<<<<<<< HEAD
 import UsePermissionExamples from "./UsePermissionExamples";
-=======
 import {
   BasicLocalStorageExample,
   UserPreferencesExample,
@@ -30,7 +28,7 @@
   FormPersistenceExample,
   SettingsWithValidationExample,
 } from "./UseLocalStorageExamples";
->>>>>>> df5c9d16
+
 
 // Main App component
 function App() {
@@ -106,7 +104,7 @@
         <UseEventExamples />
       </div>
 
-<<<<<<< HEAD
+
       {/* usePermission Hook Examples */}
       <div
         style={{
@@ -117,7 +115,7 @@
       >
         <UsePermissionExamples />
       </div>
-=======
+
       {/* useLocalStorage Hook Examples */}
       <h2>useLocalStorage Hook</h2>
       <BasicLocalStorageExample />
@@ -125,7 +123,6 @@
       <ShoppingCartExample />
       <FormPersistenceExample />
       <SettingsWithValidationExample />
->>>>>>> df5c9d16
     </div>
   );
 }
